use crate::crypt::ciphers::Cipher;
use crate::result::{DatabaseIntegrityError, Error, Result};

use secstr::SecStr;

use xml::name::OwnedName;
use xml::reader::{EventReader, XmlEvent};

use super::db::{AutoType, AutoTypeAssociation, Entry, Group, Meta, Value};

#[derive(Debug)]
enum Node {
    Entry(Entry),
    Group(Group),
    KeyValue(String, Value),
    AutoType(AutoType),
    AutoTypeAssociation(AutoTypeAssociation),
    ExpiryTime(String),
    Expires(bool),
<<<<<<< HEAD
    Meta(Meta),
    UUID(String),
    RecycleBinUUID(String),
    Tags(String),
=======
    Tags(String),
    Meta(Meta),
    UUID(String),
    RecycleBinUUID(String),
>>>>>>> 7c3aa7f2
}

fn parse_xml_timestamp(t: &str) -> Result<chrono::NaiveDateTime> {
    match chrono::NaiveDateTime::parse_from_str(t, "%Y-%m-%dT%H:%M:%SZ") {
        // Prior to KDBX4 file format, timestamps were stored as ISO 8601 strings
        Ok(ndt) => Ok(ndt),
        // In KDBX4, timestamps are stored as seconds, Base64 encoded, since 0001-01-01 00:00:00
        // So, if we don't have a valid ISO 8601 string, assume we have found a Base64 encoded int.
        _ => {
            let v = base64::decode(t).map_err(|e| Error::from(DatabaseIntegrityError::from(e)))?;
            // Cast the Vec created by base64::decode into the array expected by i64::from_le_bytes
            let mut a: [u8; 8] = [0, 0, 0, 0, 0, 0, 0, 0];
            a.copy_from_slice(&v[0..8]);
            let ndt =
                chrono::NaiveDateTime::parse_from_str("0001-01-01T00:00:00", "%Y-%m-%dT%H:%M:%S")
                    .unwrap()
                    + chrono::Duration::seconds(i64::from_le_bytes(a));
            Ok(ndt)
        }
    }
}

pub(crate) fn parse_xml_block(xml: &[u8], inner_cipher: &mut dyn Cipher) -> Result<(Group, Meta)> {
    // Result<Group, Option<Group>> {
    let parser = EventReader::new(xml);

    // Stack of parsed Node objects not yet associated with their parent
    let mut parsed_stack: Vec<Node> = vec![];

    // Stack of XML element names
    let mut xml_stack: Vec<String> = vec![];

    let mut root_group: Group = Default::default();
    let mut meta: Meta = Default::default();

    for e in parser {
        match e.unwrap() {
            XmlEvent::StartElement {
                name: OwnedName { ref local_name, .. },
                ref attributes,
                ..
            } => {
                xml_stack.push(local_name.clone());

                match &local_name[..] {
                    "Meta" => parsed_stack.push(Node::Meta(Default::default())),
                    "UUID" => parsed_stack.push(Node::UUID(String::new())),
                    "RecycleBinUUID" => parsed_stack.push(Node::RecycleBinUUID(String::new())),
                    "Group" => parsed_stack.push(Node::Group(Default::default())),
                    "Entry" => parsed_stack.push(Node::Entry(Default::default())),
                    "String" => parsed_stack.push(Node::KeyValue(
                        String::new(),
                        Value::Unprotected(String::new()),
                    )),
                    "Value" => {
                        // Are we encountering a protected value?
                        if attributes
                            .iter()
                            .find(|oa| oa.name.local_name == "Protected")
                            .map(|oa| &oa.value)
                            .map_or(false, |v| v.to_lowercase().parse::<bool>().unwrap_or(false))
                        {
                            // Transform value to a Value::Protected
                            if let Some(&mut Node::KeyValue(_, ref mut ev)) =
                                parsed_stack.last_mut()
                            {
                                *ev = Value::Protected(SecStr::new(vec![]));
                            }
                        }
                    }
                    "AutoType" => parsed_stack.push(Node::AutoType(Default::default())),
                    "Association" => {
                        parsed_stack.push(Node::AutoTypeAssociation(Default::default()))
                    }
                    "ExpiryTime" => parsed_stack.push(Node::ExpiryTime(String::new())),
                    "Expires" => parsed_stack.push(Node::Expires(bool::default())),
                    "Tags" => parsed_stack.push(Node::Tags(Default::default())),
                    _ => {}
                }
            }

            XmlEvent::EndElement {
                name: OwnedName { ref local_name, .. },
            } => {
                xml_stack.pop();

                if [
                    "Group",
                    "Entry",
                    "String",
                    "AutoType",
                    "Association",
                    "ExpiryTime",
                    "Expires",
<<<<<<< HEAD
=======
                    "Tags",
>>>>>>> 7c3aa7f2
                    "Meta",
                    "RecycleBinUUID",
                    "UUID",
                    "Tags",
                ]
                .contains(&&local_name[..])
                {
                    let finished_node = parsed_stack.pop().unwrap();
                    let parsed_stack_head = parsed_stack.last_mut();

                    match finished_node {
                        Node::KeyValue(k, v) => {
                            if let Some(&mut Node::Entry(Entry { ref mut fields, .. })) =
                                parsed_stack_head
                            {
                                if !v.is_empty() {
                                    // A KeyValue was finished inside of an Entry -> add a field
                                    fields.insert(k, v);
                                }
                            }
                        }

                        Node::Group(finished_group) => {
                            match parsed_stack_head {
                                Some(&mut Node::Group(Group {
                                    ref mut children, ..
                                })) => {
                                    // A Group was finished - add Group to children
                                    children.push(crate::Node::Group(finished_group));
                                }
                                None => {
                                    // There is no more parent nodes left -> we are at the root
                                    root_group = finished_group;
                                }
                                _ => {}
                            }
                        }

                        Node::Entry(finished_entry) => {
                            if let Some(&mut Node::Group(Group {
                                ref mut children, ..
                            })) = parsed_stack_head
                            {
                                // A Entry was finished - add Node to parent Group's children
                                children.push(crate::Node::Entry(finished_entry))
                            }
                        }

                        Node::AutoType(at) => {
                            if let Some(&mut Node::Entry(Entry {
                                ref mut autotype, ..
                            })) = parsed_stack_head
                            {
                                autotype.replace(at);
                            }
                        }

                        Node::AutoTypeAssociation(ata) => {
                            if let Some(&mut Node::AutoType(AutoType {
                                ref mut associations,
                                ..
                            })) = parsed_stack_head
                            {
                                associations.push(ata);
                            }
                        }

                        Node::ExpiryTime(et) => {
                            // Currently ingoring any Err() from parse_xml_timestamp()
                            // Ignoring Err() to avoid possible regressions for existing users
                            if let Some(&mut Node::Entry(Entry { ref mut times, .. })) =
                                parsed_stack_head
                            {
                                match parse_xml_timestamp(&et) {
                                    Ok(t) => times.insert("ExpiryTime".to_owned(), t),
                                    _ => None,
                                };
                            } else if let Some(&mut Node::Group(Group { ref mut times, .. })) =
                                parsed_stack_head
                            {
                                match parse_xml_timestamp(&et) {
                                    Ok(t) => times.insert("ExpiryTime".to_owned(), t),
                                    _ => None,
                                };
                            }
                        }

                        Node::Expires(es) => {
                            if let Some(&mut Node::Entry(Entry {
                                ref mut expires, ..
                            })) = parsed_stack_head
                            {
                                *expires = es;
                            } else if let Some(&mut Node::Group(Group {
                                ref mut expires, ..
                            })) = parsed_stack_head
                            {
                                *expires = es;
                            }
                        }

<<<<<<< HEAD
=======
                        Node::Tags(t) => {
                            if let Some(&mut Node::Entry(Entry { ref mut tags, .. })) =
                                parsed_stack_head
                            {
                                if !t.is_empty() {
                                    *tags = t
                                        .split(|c| c == ';' || c == ',')
                                        .map(|x| x.to_owned())
                                        .collect();

                                    tags.sort();
                                }
                            }
                        }

>>>>>>> 7c3aa7f2
                        Node::UUID(r) => {
                            if let Some(&mut Node::Group(Group { ref mut uuid, .. })) =
                                parsed_stack_head
                            {
                                *uuid = r;
                            }
                        }

                        Node::RecycleBinUUID(r) => {
                            if let Some(&mut Node::Meta(Meta {
                                ref mut recyclebin_uuid,
                                ..
                            })) = parsed_stack_head
                            {
                                *recyclebin_uuid = r;
                            }
                        }

                        Node::Meta(m) => {
                            meta = m;
                        }
<<<<<<< HEAD

                        Node::Tags(t) => {
                            if let Some(&mut Node::Entry(Entry { ref mut tags, .. })) =
                                parsed_stack_head
                            {
                                if !t.is_empty() {
                                    *tags = t
                                        .split(|c| c == ';' || c == ',')
                                        .map(|x| x.to_owned())
                                        .collect();

                                    tags.sort();
                                }
                            }
                        }
=======
>>>>>>> 7c3aa7f2
                    }
                }
            }

            XmlEvent::Characters(c) => {
                // Got some character data that need to be matched to a Node on the parsed_stack.

                match (xml_stack.last().map(|s| &s[..]), parsed_stack.last_mut()) {
                    (Some("Name"), Some(&mut Node::Group(Group { ref mut name, .. }))) => {
                        // Got a "Name" element with a Node::Group on the parsed_stack
                        // Update the Group's name
                        *name = c;
                    }
                    (Some("ExpiryTime"), Some(&mut Node::ExpiryTime(ref mut et))) => {
                        *et = c;
                    }
                    (Some("Expires"), Some(&mut Node::Expires(ref mut es))) => {
                        *es = c == "True";
                    }
                    (Some("Tags"), Some(&mut Node::Tags(ref mut tags))) => {
                        *tags = c;
                    }
                    (Some("Key"), Some(&mut Node::KeyValue(ref mut k, _))) => {
                        // Got a "Key" element with a Node::KeyValue on the parsed_stack
                        // Update the KeyValue's key
                        *k = c;
                    }
                    (Some("Value"), Some(&mut Node::KeyValue(_, ref mut ev))) => {
                        // Got a "Value" element with a Node::KeyValue on the parsed_stack
                        // Update the KeyValue's value

                        match *ev {
                            Value::Bytes(_) => {} // not possible
                            Value::Unprotected(ref mut v) => {
                                *v = c;
                            }
                            Value::Protected(ref mut v) => {
                                // Use the decryptor to decrypt the protected
                                // and base64-encoded value
                                //
                                let buf = base64::decode(&c)
                                    .map_err(|e| Error::from(DatabaseIntegrityError::from(e)))?;

                                let buf_decode = inner_cipher.decrypt(&buf)?;

                                let c_decode = std::str::from_utf8(&buf_decode)
                                    .map_err(|e| Error::from(DatabaseIntegrityError::from(e)))?;

                                *v = SecStr::from(c_decode);
                            }
                        }
                    }
                    (Some("UUID"), Some(&mut Node::UUID(ref mut et))) => {
                        *et = c;
                    }
                    (Some("RecycleBinUUID"), Some(&mut Node::RecycleBinUUID(ref mut et))) => {
                        *et = c;
                    }
                    (Some("Enabled"), Some(&mut Node::AutoType(ref mut at))) => {
                        at.enabled = c.parse().unwrap_or(false);
                    }
                    (Some("DefaultSequence"), Some(&mut Node::AutoType(ref mut at))) => {
                        at.sequence = Some(c.to_owned());
                    }
                    (Some("Window"), Some(&mut Node::AutoTypeAssociation(ref mut ata))) => {
                        ata.window = Some(c.to_owned());
                    }
                    (
                        Some("KeystrokeSequence"),
                        Some(&mut Node::AutoTypeAssociation(ref mut ata)),
                    ) => {
                        ata.sequence = Some(c.to_owned());
                    }
                    _ => {}
                }
            }

            _ => {}
        }
    }

    Ok((root_group, meta))
}<|MERGE_RESOLUTION|>--- conflicted
+++ resolved
@@ -17,17 +17,10 @@
     AutoTypeAssociation(AutoTypeAssociation),
     ExpiryTime(String),
     Expires(bool),
-<<<<<<< HEAD
     Meta(Meta),
     UUID(String),
     RecycleBinUUID(String),
     Tags(String),
-=======
-    Tags(String),
-    Meta(Meta),
-    UUID(String),
-    RecycleBinUUID(String),
->>>>>>> 7c3aa7f2
 }
 
 fn parse_xml_timestamp(t: &str) -> Result<chrono::NaiveDateTime> {
@@ -122,10 +115,6 @@
                     "Association",
                     "ExpiryTime",
                     "Expires",
-<<<<<<< HEAD
-=======
-                    "Tags",
->>>>>>> 7c3aa7f2
                     "Meta",
                     "RecycleBinUUID",
                     "UUID",
@@ -227,8 +216,6 @@
                             }
                         }
 
-<<<<<<< HEAD
-=======
                         Node::Tags(t) => {
                             if let Some(&mut Node::Entry(Entry { ref mut tags, .. })) =
                                 parsed_stack_head
@@ -244,7 +231,6 @@
                             }
                         }
 
->>>>>>> 7c3aa7f2
                         Node::UUID(r) => {
                             if let Some(&mut Node::Group(Group { ref mut uuid, .. })) =
                                 parsed_stack_head
@@ -266,24 +252,6 @@
                         Node::Meta(m) => {
                             meta = m;
                         }
-<<<<<<< HEAD
-
-                        Node::Tags(t) => {
-                            if let Some(&mut Node::Entry(Entry { ref mut tags, .. })) =
-                                parsed_stack_head
-                            {
-                                if !t.is_empty() {
-                                    *tags = t
-                                        .split(|c| c == ';' || c == ',')
-                                        .map(|x| x.to_owned())
-                                        .collect();
-
-                                    tags.sort();
-                                }
-                            }
-                        }
-=======
->>>>>>> 7c3aa7f2
                     }
                 }
             }
